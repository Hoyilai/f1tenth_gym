--- conflicted
+++ resolved
@@ -27,12 +27,9 @@
 # gym imports
 import gymnasium as gym
 
-<<<<<<< HEAD
+from f110_gym.envs.action import CarActionEnum
+
 from f110_gym.envs.track import Track
-=======
-from f110_gym.envs.action import CarActionEnum
-
->>>>>>> 5590485e
 # base classes
 from f110_gym.envs.base_classes import Simulator, Integrator
 
@@ -107,51 +104,6 @@
     current_obs = None
     render_callbacks = []
 
-<<<<<<< HEAD
-    def __init__(self, render_mode=None, **kwargs):
-        # NOTE: change signature, add render_mode
-
-        # kwargs extraction
-        try:
-            self.seed = kwargs['seed']
-        except:
-            self.seed = 12345
-        try:
-            self.map_name = kwargs['map']
-        except:
-            self.map_name = "Vegas"
-
-        try:
-            self.params = kwargs['params']
-        except:
-            self.params = {'mu': 1.0489, 'C_Sf': 4.718, 'C_Sr': 5.4562, 'lf': 0.15875, 'lr': 0.17145, 'h': 0.074,
-                           'm': 3.74, 'I': 0.04712, 's_min': -0.4189, 's_max': 0.4189, 'sv_min': -3.2, 'sv_max': 3.2,
-                           'v_switch': 7.319, 'a_max': 9.51, 'v_min': -5.0, 'v_max': 20.0, 'width': 0.31,
-                           'length': 0.58}
-
-        # simulation parameters
-        try:
-            self.num_agents = kwargs['num_agents']
-        except:
-            self.num_agents = 2
-
-        try:
-            self.timestep = kwargs['timestep']
-        except:
-            self.timestep = 0.01
-
-        # default ego index
-        try:
-            self.ego_idx = kwargs['ego_idx']
-        except:
-            self.ego_idx = 0
-
-        # default integrator
-        try:
-            self.integrator = kwargs['integrator']
-        except:
-            self.integrator = Integrator.RK4
-=======
     def __init__(self, config: dict = None, render_mode=None, **kwargs):
         super().__init__()
 
@@ -161,15 +113,12 @@
 
         self.seed = self.config["seed"]
         self.map_name = self.config["map"]
-        self.map_path = self.map_name + ".yaml"
-        self.map_ext = self.config["map_ext"]
         self.params = self.config["params"]
         self.num_agents = self.config["num_agents"]
         self.timestep = self.config["timestep"]
         self.ego_idx = self.config["ego_idx"]
         self.integrator = Integrator.from_string(self.config["integrator"])
         self.action_type = CarActionEnum.from_string(self.config["control_input"])
->>>>>>> 5590485e
 
         # radius to consider done
         self.start_thresh = 0.5  # 10cm
@@ -202,7 +151,6 @@
         self.start_rot = np.eye(2)
 
         # initiate stuff
-<<<<<<< HEAD
         self.sim = Simulator(self.params, self.num_agents, self.seed, time_step=self.timestep,
                              integrator=self.integrator)
         self.sim.set_map(self.map_name)
@@ -210,26 +158,10 @@
 
         # observation space
         # NOTE: keep original structure of observation space (dict). just define it as a dict space and define bounds
-        scan_size = self.sim.agents[0].scan_simulator.num_beams
-        scan_range = self.sim.agents[0].scan_simulator.max_range + 0.1  # add 10cm because scan is not capped
-=======
-        self.sim = Simulator(
-            self.params,
-            self.num_agents,
-            self.seed,
-            time_step=self.timestep,
-            integrator=self.integrator,
-            action_type=self.action_type,
-        )
-        self.sim.set_map(self.map_path, self.map_ext)
-
-        # observation space
-        # NOTE: keep original structure of observation space (dict). just define it as a dict space and define bounds
         scan_size, scan_range = (
             self.sim.agents[0].scan_simulator.num_beams,
-            self.sim.agents[0].scan_simulator.max_range,
+            self.sim.agents[0].scan_simulator.max_range + 0.1,  # add 10cm because scan is not capped,
         )
->>>>>>> 5590485e
         large_num = 1e30  # large number to avoid unbounded obs space (ie., low=-inf or high=inf)
         self.observation_space = gym.spaces.Dict(
             {
@@ -331,8 +263,7 @@
         """
         return {
             "seed": 12345,
-            "map": os.path.dirname(os.path.abspath(__file__)) + "/maps/skirk",
-            "map_ext": ".png",
+            #"map": os.path.dirname(os.path.abspath(__file__)) + "/maps/skirk",
             "params": {
                 "mu": 1.0489,
                 "C_Sf": 4.718,
